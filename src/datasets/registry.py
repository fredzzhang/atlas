--- conflicted
+++ resolved
@@ -50,10 +50,6 @@
         self.train_loader = None
         self.test_dataset = None
         self.test_loader = None
-<<<<<<< HEAD
-
-=======
->>>>>>> 47538e00
         self.classnames = None   
 
 def split_train_into_train_val(dataset, new_dataset_class_name, batch_size, num_workers, val_fraction, max_val_samples=None, seed=0):
